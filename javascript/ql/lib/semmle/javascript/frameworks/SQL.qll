/**
 * Provides classes for working with SQL connectors.
 */

import javascript

module SQL {
  /** A string-valued expression that is interpreted as a SQL command. */
  abstract class SqlString extends Expr { }

  private class SqlStringFromModel extends SqlString {
    SqlStringFromModel() { this = ModelOutput::getASinkNode("sql-injection").getARhs().asExpr() }
  }

  /**
   * An expression that sanitizes a string to make it safe to embed into
   * a SQL command.
   */
  abstract class SqlSanitizer extends Expr {
    Expr input;
    Expr output;

    /** Gets the input expression being sanitized. */
    Expr getInput() { result = input }

    /** Gets the output expression containing the sanitized value. */
    Expr getOutput() { result = output }
  }
}

/**
 * Provides classes modeling the (API compatible) `mysql` and `mysql2` packages.
 */
private module MySql {
  private string moduleName() { result = ["mysql", "mysql2", "mysql2/promise"] }

  /** Gets the package name `mysql` or `mysql2`. */
  API::Node mysql() { result = API::moduleImport(moduleName()) }

  /** Gets a reference to `mysql.createConnection`. */
  API::Node createConnection() {
    result = mysql().getMember(["createConnection", "createConnectionPromise"])
  }

  /** Gets a reference to `mysql.createPool`. */
  API::Node createPool() { result = mysql().getMember(["createPool", "createPoolCluster"]) }

  /** Gets a node that contains a MySQL pool created using `mysql.createPool()`. */
  API::Node pool() {
    result = createPool().getReturn()
    or
    result = pool().getMember("on").getReturn()
    or
    result = API::Node::ofType(moduleName(), ["Pool", "PoolCluster"])
  }

  /** Gets a data flow node that contains a freshly created MySQL connection instance. */
  API::Node connection() {
    result = createConnection().getReturn()
    or
    result = createConnection().getReturn().getPromised()
    or
    result = pool().getMember("getConnection").getParameter(0).getParameter(1)
    or
    result = pool().getMember("getConnection").getPromised()
    or
    exists(API::CallNode call |
      call = pool().getMember("on").getACall() and
      call.getArgument(0).getStringValue() = ["connection", "acquire", "release"] and
      result = call.getParameter(1).getParameter(0)
    )
    or
    result = API::Node::ofType(moduleName(), ["Connection", "PoolConnection"])
  }

  /** A call to the MySql `query` method. */
  private class QueryCall extends DatabaseAccess, DataFlow::MethodCallNode {
    QueryCall() {
      exists(API::Node recv | recv = pool() or recv = connection() |
        this = recv.getMember(["query", "execute"]).getACall()
      )
    }

    override DataFlow::Node getAQueryArgument() { result = this.getArgument(0) }
  }

  /** An expression that is passed to the `query` method and hence interpreted as SQL. */
  class QueryString extends SQL::SqlString {
    QueryString() { this = any(QueryCall qc).getAQueryArgument().asExpr() }
  }

  /** A call to the `escape` or `escapeId` method that performs SQL sanitization. */
  class EscapingSanitizer extends SQL::SqlSanitizer, MethodCallExpr {
    EscapingSanitizer() {
      this = [mysql(), pool(), connection()].getMember(["escape", "escapeId"]).getACall().asExpr() and
      input = this.getArgument(0) and
      output = this
    }
  }

  /** An expression that is passed as user name or password to `mysql.createConnection`. */
  class Credentials extends CredentialsExpr {
    string kind;

    Credentials() {
      exists(API::Node callee, string prop |
        callee in [createConnection(), createPool()] and
        this = callee.getParameter(0).getMember(prop).getARhs().asExpr() and
        (
          prop = "user" and kind = "user name"
          or
          prop = "password" and kind = prop
        )
      )
    }

    override string getCredentialsKind() { result = kind }
  }
}

/**
 * Provides classes modeling the PostgreSQL packages, such as `pg` and `pg-promise`.
 */
private module Postgres {
  API::Node pg() {
    result = API::moduleImport("pg")
    or
    result = pgpMain().getMember("pg")
  }

  /** Gets a reference to the `Client` constructor in the `pg` package, for example `require('pg').Client`. */
  API::Node newClient() { result = pg().getMember("Client") }

  /** Gets a freshly created Postgres client instance. */
  API::Node client() {
    result = newClient().getInstance()
    or
    // pool.connect(function(err, client) { ... })
    result = pool().getMember("connect").getParameter(0).getParameter(1)
    or
    // await pool.connect()
    result = pool().getMember("connect").getReturn().getPromised()
    or
    result = pgpConnection().getMember("client")
    or
    exists(API::CallNode call |
      call = pool().getMember("on").getACall() and
      call.getArgument(0).getStringValue() = ["connect", "acquire"] and
      result = call.getParameter(1).getParameter(0)
    )
    or
    result = client().getMember("on").getReturn()
    or
    result = API::Node::ofType("pg", ["Client", "PoolClient"])
  }

  /** Gets a constructor that when invoked constructs a new connection pool. */
  API::Node newPool() {
    // new require('pg').Pool()
    result = pg().getMember("Pool")
    or
    // new require('pg-pool')
    result = API::moduleImport("pg-pool")
  }

  /** Gets an API node that refers to a connection pool. */
  API::Node pool() {
    result = newPool().getInstance()
    or
    result = pgpDatabase().getMember("$pool")
    or
    result = pool().getMember("on").getReturn()
    or
    result = API::Node::ofType("pg", "Pool")
  }

  /** A call to the Postgres `query` method. */
  private class QueryCall extends DatabaseAccess, DataFlow::MethodCallNode {
    QueryCall() { this = [client(), pool()].getMember("query").getACall() }

    override DataFlow::Node getAQueryArgument() { result = this.getArgument(0) }
  }

  /** An expression that is passed to the `query` method and hence interpreted as SQL. */
  class QueryString extends SQL::SqlString {
    QueryString() {
      this = any(QueryCall qc).getAQueryArgument().asExpr()
      or
      this = API::moduleImport("pg-cursor").getParameter(0).getARhs().asExpr()
    }
  }

  /** An expression that is passed as user name or password when creating a client or a pool. */
  class Credentials extends CredentialsExpr {
    string kind;

    Credentials() {
      exists(string prop |
        this = [newClient(), newPool()].getParameter(0).getMember(prop).getARhs().asExpr()
        or
        this = pgPromise().getParameter(0).getMember(prop).getARhs().asExpr()
      |
        prop = "user" and kind = "user name"
        or
        prop = "password" and kind = prop
      )
    }

    override string getCredentialsKind() { result = kind }
  }

  /** Gets a node referring to the `pg-promise` library (which is not itself a Promise). */
  API::Node pgPromise() { result = API::moduleImport("pg-promise") }

  /** Gets an initialized `pg-promise` library. */
  API::Node pgpMain() {
    result = pgPromise().getReturn()
    or
    result = API::Node::ofType("pg-promise", "IMain")
  }

  /** Gets a database from `pg-promise`. */
  API::Node pgpDatabase() {
    result = pgpMain().getReturn()
    or
    result = API::Node::ofType("pg-promise", "IDatabase")
  }

  /** Gets a connection created from a `pg-promise` database. */
  API::Node pgpConnection() {
    result = pgpDatabase().getMember("connect").getReturn().getPromised()
    or
    result = API::Node::ofType("pg-promise", "IConnected")
  }

  /** Gets a `pg-promise` task object. */
  API::Node pgpTask() {
    exists(API::Node taskMethod |
      taskMethod = pgpObject().getMember(["task", "taskIf", "tx", "txIf"])
    |
      result = taskMethod.getParameter([0, 1]).getParameter(0)
      or
      result = taskMethod.getParameter(0).getMember("cnd").getParameter(0)
    )
    or
    result = API::Node::ofType("pg-promise", "ITask")
  }

  /** Gets a `pg-promise` object which supports querying (database, connection, or task). */
  API::Node pgpObject() {
    result = [pgpDatabase(), pgpConnection(), pgpTask()]
    or
    result = API::Node::ofType("pg-promise", "IBaseProtocol")
  }

  private string pgpQueryMethodName() {
    result =
      [
        "any", "each", "many", "manyOrNone", "map", "multi", "multiResult", "none", "one",
        "oneOrNone", "query", "result"
      ]
  }

  /** A call that executes a SQL query via `pg-promise`. */
  private class PgPromiseQueryCall extends DatabaseAccess, DataFlow::MethodCallNode {
    PgPromiseQueryCall() { this = pgpObject().getMember(pgpQueryMethodName()).getACall() }

    /** Gets an argument interpreted as a SQL string, not including raw interpolation variables. */
    private DataFlow::Node getADirectQueryArgument() {
      result = this.getArgument(0)
      or
      result = this.getOptionArgument(0, "text")
    }

    /**
     * Gets an interpolation parameter whose value is interpreted literally, or is not escaped appropriately for its context.
     *
     * For example, the following are raw placeholders: $1:raw, $1^, ${prop}:raw, $(prop)^
     */
    private string getARawParameterName() {
      exists(string sqlString, string placeholderRegexp, string regexp |
        placeholderRegexp = "\\$(\\d+|[{(\\[/]\\w+[})\\]/])" and // For example: $1 or ${prop}
        sqlString = this.getADirectQueryArgument().getStringValue()
      |
        // Match $1:raw or ${prop}:raw
        regexp = placeholderRegexp + "(:raw|\\^)" and
        result =
          sqlString
              .regexpFind(regexp, _, _)
              .regexpCapture(regexp, 1)
              .regexpReplaceAll("[^\\w\\d]", "")
        or
        // Match $1:value or ${prop}:value unless enclosed by single quotes (:value prevents breaking out of single quotes)
        regexp = placeholderRegexp + "(:value|\\#)" and
        result =
          sqlString
              .regexpReplaceAll("'[^']*'", "''")
              .regexpFind(regexp, _, _)
              .regexpCapture(regexp, 1)
              .regexpReplaceAll("[^\\w\\d]", "")
      )
    }

    /** Gets the argument holding the values to plug into placeholders. */
    private DataFlow::Node getValues() {
      result = this.getArgument(1)
      or
      result = this.getOptionArgument(0, "values")
    }

    /** Gets a value that is plugged into a raw placeholder variable, making it a sink for SQL injection. */
    private DataFlow::Node getARawValue() {
      result = this.getValues() and this.getARawParameterName() = "1" // Special case: if the argument is not an array or object, it's just plugged into $1
      or
      exists(DataFlow::SourceNode values | values = this.getValues().getALocalSource() |
        result = values.getAPropertyWrite(this.getARawParameterName()).getRhs()
        or
        // Array literals do not have PropWrites with property names so handle them separately,
        // and also translate to 0-based indexing.
        result =
          values.(DataFlow::ArrayCreationNode).getElement(this.getARawParameterName().toInt() - 1)
      )
    }

    override DataFlow::Node getAQueryArgument() {
      result = this.getADirectQueryArgument()
      or
      result = this.getARawValue()
    }
  }

  /** An expression that is interpreted as SQL by `pg-promise`. */
  class PgPromiseQueryString extends SQL::SqlString {
    PgPromiseQueryString() { this = any(PgPromiseQueryCall qc).getAQueryArgument().asExpr() }
  }
}

/**
 * Provides classes modeling the `sqlite3` package.
 */
private module Sqlite {
  /** Gets a reference to the `sqlite3` module. */
  API::Node sqlite() {
    result = API::moduleImport("sqlite3")
    or
    result = sqlite().getMember("verbose").getReturn()
  }

  /** Gets an expression that constructs or returns a Sqlite database instance. */
  API::Node database() {
    // new require('sqlite3').Database()
    result = sqlite().getMember("Database").getInstance()
    or
    // chained call
    result = getAChainingQueryCall()
    or
    result = API::Node::ofType("sqlite3", "Database")
  }

  /** A call to a query method on a Sqlite database instance that returns the same instance. */
  private API::Node getAChainingQueryCall() {
    result = database().getMember(["all", "each", "exec", "get", "run"]).getReturn()
  }

  /** A call to a Sqlite query method. */
  private class QueryCall extends DatabaseAccess, DataFlow::MethodCallNode {
    QueryCall() {
      this = getAChainingQueryCall().getAnImmediateUse()
      or
      this = database().getMember("prepare").getACall()
    }

    override DataFlow::Node getAQueryArgument() { result = this.getArgument(0) }
  }

  /** An expression that is passed to the `query` method and hence interpreted as SQL. */
  class QueryString extends SQL::SqlString {
    QueryString() { this = any(QueryCall qc).getAQueryArgument().asExpr() }
  }
}

/**
 * Provides classes modeling the `mssql` package.
 */
private module MsSql {
  /** Gets a reference to the `mssql` module. */
  API::Node mssql() { result = API::moduleImport("mssql") }

  /** Gets a node referring to an instance of the given class. */
  API::Node mssqlClass(string name) {
    result = mssql().getMember(name).getInstance()
    or
    result = API::Node::ofType("mssql", name)
  }

  /** Gets an API node referring to a Request object. */
  API::Node request() {
    result = mssqlClass("Request")
    or
    result = request().getMember(["input", "replaceInput", "output", "replaceOutput"]).getReturn()
    or
    result = [transaction(), pool()].getMember("request").getReturn()
  }

  /** Gets an API node referring to a Transaction object. */
  API::Node transaction() {
    result = mssqlClass("Transaction")
    or
    result = pool().getMember("transaction").getReturn()
  }

  /** Gets a API node referring to a ConnectionPool object. */
  API::Node pool() { result = mssqlClass("ConnectionPool") }

  /** A tagged template evaluated as a query. */
  private class QueryTemplateExpr extends DatabaseAccess, DataFlow::ValueNode {
    override TaggedTemplateExpr astNode;

    QueryTemplateExpr() {
      mssql().getMember("query").getAUse() = DataFlow::valueNode(astNode.getTag())
    }

    override DataFlow::Node getAQueryArgument() {
      result = DataFlow::valueNode(astNode.getTemplate().getAnElement())
    }
  }

  /** A call to a MsSql query method. */
  private class QueryCall extends DatabaseAccess, DataFlow::MethodCallNode {
    QueryCall() { this = [mssql(), request()].getMember(["query", "batch"]).getACall() }

    override DataFlow::Node getAQueryArgument() { result = this.getArgument(0) }
  }

  /** An expression that is passed to a method that interprets it as SQL. */
  class QueryString extends SQL::SqlString {
    QueryString() {
      exists(DatabaseAccess dba | dba instanceof QueryTemplateExpr or dba instanceof QueryCall |
        this = dba.getAQueryArgument().asExpr()
      )
    }
  }

  /** An element of a query template, which is automatically sanitized. */
  class QueryTemplateSanitizer extends SQL::SqlSanitizer {
    QueryTemplateSanitizer() {
      this = any(QueryTemplateExpr qte).getAQueryArgument().asExpr() and
      input = this and
      output = this
    }
  }

  /** An expression that is passed as user name or password when creating a client or a pool. */
  class Credentials extends CredentialsExpr {
    string kind;

    Credentials() {
      exists(API::Node callee, string prop |
        (
          callee = mssql().getMember("connect")
          or
          callee = mssql().getMember("ConnectionPool")
        ) and
        this = callee.getParameter(0).getMember(prop).getARhs().asExpr() and
        (
          prop = "user" and kind = "user name"
          or
          prop = "password" and kind = prop
        )
      )
    }

    override string getCredentialsKind() { result = kind }
  }
}

/**
 * Provides classes modeling the `sequelize` package.
 */
private module Sequelize {
  class SequelizeModel extends ModelInput::TypeModelCsv {
    override predicate row(string row) {
      // package1;type1;package2;type2;path
      row =
        [
          "sequelize;;sequelize-typescript;;", //
          "sequelize;Sequelize;sequelize;default;", //
          "sequelize;Sequelize;sequelize;;Instance",
          "sequelize;Sequelize;sequelize;;Member[Sequelize].Instance",
        ]
    }
  }

  class SequelizeSink extends ModelInput::SinkModelCsv {
    override predicate row(string row) {
      row =
        [
          "sequelize;Sequelize;Member[query].Argument[0];sql-injection",
          "sequelize;Sequelize;Member[query].Argument[0].Member[query];sql-injection",
          "sequelize;;Member[literal,asIs].Argument[0];sql-injection",
          "sequelize;;Argument[1];credentials[user name]",
          "sequelize;;Argument[2];credentials[password]",
          "sequelize;;Argument[0..].Member[username];credentials[user name]",
          "sequelize;;Argument[0..].Member[password];credentials[password]"
        ]
    }
  }
}

<<<<<<< HEAD
/**
 * Provides classes modeling the Google Cloud Spanner library.
 */
private module Spanner {
  /**
   * Gets a node that refers to the `Spanner` class
   */
  API::Node spanner() {
    // older versions
    result = API::moduleImport("@google-cloud/spanner")
    or
    // newer versions
    result = API::moduleImport("@google-cloud/spanner").getMember("Spanner")
  }

  /**
   * Gets a node that refers to an instance of the `Database` class.
   */
  API::Node database() {
    result =
      spanner().getReturn().getMember("instance").getReturn().getMember("database").getReturn()
    or
    result = API::Node::ofType("@google-cloud/spanner", "Database")
  }

  /**
   * Gets a node that refers to an instance of the `v1.SpannerClient` class.
   */
  API::Node v1SpannerClient() {
    result = spanner().getMember("v1").getMember("SpannerClient").getInstance()
    or
    result = API::Node::ofType("@google-cloud/spanner", "v1.SpannerClient")
  }

  /**
   * Gets a node that refers to a transaction object.
   */
  API::Node transaction() {
    result =
      database()
          .getMember(["runTransaction", "runTransactionAsync"])
          .getParameter([0, 1])
          .getParameter(1)
    or
    result = API::Node::ofType("@google-cloud/spanner", "Transaction")
  }

  /** Gets an API node referring to a `BatchTransaction` object. */
  API::Node batchTransaction() {
    result = database().getMember("batchTransaction").getReturn()
    or
    result = database().getMember("createBatchTransaction").getReturn().getPromised()
    or
    result = API::Node::ofType("@google-cloud/spanner", "BatchTransaction")
  }

  /**
   * A call to a Spanner method that executes a SQL query.
   */
  abstract class SqlExecution extends DatabaseAccess, DataFlow::InvokeNode { }

  /**
   * A SQL execution that takes the input directly in the first argument or in the `sql` option.
   */
  class SqlExecutionDirect extends SqlExecution {
    SqlExecutionDirect() {
      this = database().getMember(["run", "runPartitionedUpdate", "runStream"]).getACall()
      or
      this = transaction().getMember(["run", "runStream", "runUpdate"]).getACall()
      or
      this = batchTransaction().getMember("createQueryPartitions").getACall()
    }

    override DataFlow::Node getAQueryArgument() {
      result = this.getArgument(0)
      or
      result = this.getOptionArgument(0, "sql")
=======
private module SpannerCsv {
  class SpannerTypes extends ModelInput::TypeModelCsv {
    override predicate row(string row) {
      // package1; type1; package2; type2; path
      row =
        [
          "@google-cloud/spanner;;@google-cloud/spanner;;Member[Spanner]",
          "@google-cloud/spanner;Database;@google-cloud/spanner;;ReturnValue.Member[instance].ReturnValue.Member[database].ReturnValue",
          "@google-cloud/spanner;v1.SpannerClient;@google-cloud/spanner;;Member[v1].Member[SpannerClient].Instance",
          "@google-cloud/spanner;Transaction;@google-cloud/spanner;Database;Member[runTransaction,runTransactionAsync].Argument[0..1].Parameter[1]",
          "@google-cloud/spanner;BatchTransaction;@google-cloud/spanner;Database;Member[batchTransaction].ReturnValue",
          "@google-cloud/spanner;BatchTransaction;@google-cloud/spanner;Database;Member[createBatchTransaction].ReturnValue.Awaited",
          "@google-cloud/spanner;~SqlExecutorDirect;@google-cloud/spanner;Database;Member[run,runPartitionedUpdate,runStream]",
          "@google-cloud/spanner;~SqlExecutorDirect;@google-cloud/spanner;Transaction;Member[run,runStream,runUpdate]",
          "@google-cloud/spanner;~SqlExecutorDirect;@google-cloud/spanner;BatchTransaction;Member[createQueryPartitions]",
        ]
>>>>>>> 1c3c9216
    }
  }

  class SpannerSinks extends ModelInput::SinkModelCsv {
    override predicate row(string row) {
      // package; type; path; kind
      row =
        [
          "@google-cloud/spanner;~SqlExecutorDirect;Argument[0];sql-injection",
          "@google-cloud/spanner;~SqlExecutorDirect;Argument[0].Member[sql];sql-injection",
          "@google-cloud/spanner;Transaction;Member[batchUpdate].Argument[0];sql-injection",
          "@google-cloud/spanner;Transaction;Member[batchUpdate].Argument[0].ArrayElement.Member[sql];sql-injection",
          "@google-cloud/spanner;v1.SpannerClient;Member[executeSql,executeStreamingSql].Argument[0].Member[sql];sql-injection",
        ]
    }
  }
}<|MERGE_RESOLUTION|>--- conflicted
+++ resolved
@@ -507,85 +507,6 @@
   }
 }
 
-<<<<<<< HEAD
-/**
- * Provides classes modeling the Google Cloud Spanner library.
- */
-private module Spanner {
-  /**
-   * Gets a node that refers to the `Spanner` class
-   */
-  API::Node spanner() {
-    // older versions
-    result = API::moduleImport("@google-cloud/spanner")
-    or
-    // newer versions
-    result = API::moduleImport("@google-cloud/spanner").getMember("Spanner")
-  }
-
-  /**
-   * Gets a node that refers to an instance of the `Database` class.
-   */
-  API::Node database() {
-    result =
-      spanner().getReturn().getMember("instance").getReturn().getMember("database").getReturn()
-    or
-    result = API::Node::ofType("@google-cloud/spanner", "Database")
-  }
-
-  /**
-   * Gets a node that refers to an instance of the `v1.SpannerClient` class.
-   */
-  API::Node v1SpannerClient() {
-    result = spanner().getMember("v1").getMember("SpannerClient").getInstance()
-    or
-    result = API::Node::ofType("@google-cloud/spanner", "v1.SpannerClient")
-  }
-
-  /**
-   * Gets a node that refers to a transaction object.
-   */
-  API::Node transaction() {
-    result =
-      database()
-          .getMember(["runTransaction", "runTransactionAsync"])
-          .getParameter([0, 1])
-          .getParameter(1)
-    or
-    result = API::Node::ofType("@google-cloud/spanner", "Transaction")
-  }
-
-  /** Gets an API node referring to a `BatchTransaction` object. */
-  API::Node batchTransaction() {
-    result = database().getMember("batchTransaction").getReturn()
-    or
-    result = database().getMember("createBatchTransaction").getReturn().getPromised()
-    or
-    result = API::Node::ofType("@google-cloud/spanner", "BatchTransaction")
-  }
-
-  /**
-   * A call to a Spanner method that executes a SQL query.
-   */
-  abstract class SqlExecution extends DatabaseAccess, DataFlow::InvokeNode { }
-
-  /**
-   * A SQL execution that takes the input directly in the first argument or in the `sql` option.
-   */
-  class SqlExecutionDirect extends SqlExecution {
-    SqlExecutionDirect() {
-      this = database().getMember(["run", "runPartitionedUpdate", "runStream"]).getACall()
-      or
-      this = transaction().getMember(["run", "runStream", "runUpdate"]).getACall()
-      or
-      this = batchTransaction().getMember("createQueryPartitions").getACall()
-    }
-
-    override DataFlow::Node getAQueryArgument() {
-      result = this.getArgument(0)
-      or
-      result = this.getOptionArgument(0, "sql")
-=======
 private module SpannerCsv {
   class SpannerTypes extends ModelInput::TypeModelCsv {
     override predicate row(string row) {
@@ -602,7 +523,6 @@
           "@google-cloud/spanner;~SqlExecutorDirect;@google-cloud/spanner;Transaction;Member[run,runStream,runUpdate]",
           "@google-cloud/spanner;~SqlExecutorDirect;@google-cloud/spanner;BatchTransaction;Member[createQueryPartitions]",
         ]
->>>>>>> 1c3c9216
     }
   }
 
