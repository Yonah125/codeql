--- conflicted
+++ resolved
@@ -52,7 +52,6 @@
           codeql dataset import -S ql/lib/upgrades/initial/ruby.dbscheme testdb empty.trap
           codeql dataset upgrade testdb --additional-packs ql/lib
           diff -q testdb/ruby.dbscheme ql/lib/ruby.dbscheme
-<<<<<<< HEAD
       - name: Check DB downgrade scripts
         run: |
           echo >empty.trap
@@ -61,7 +60,6 @@
            --dbscheme=ql/lib/ruby.dbscheme --target-dbscheme=downgrades/initial/ruby.dbscheme |
            xargs codeql execute upgrades testdb
           diff -q testdb/ruby.dbscheme downgrades/initial/ruby.dbscheme
-=======
   qltest:
     runs-on: ubuntu-latest
     strategy:
@@ -75,5 +73,4 @@
         run: |
           codeql test run --threads=0 --ram 5000 --slice ${{ matrix.slice }} --search-path "${{ github.workspace }}/ruby/extractor-pack" --check-databases --check-unused-labels --check-repeated-labels --check-redefined-labels --check-use-before-definition --consistency-queries ql/consistency-queries ql/test
         env:
-          GITHUB_TOKEN: ${{ github.token }}
->>>>>>> 6acf49d4
+          GITHUB_TOKEN: ${{ github.token }}