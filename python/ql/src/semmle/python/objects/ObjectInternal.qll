--- conflicted
+++ resolved
@@ -259,13 +259,11 @@
         result = this.getBuiltin().getName()
     }
 
-<<<<<<< HEAD
     override predicate contextSensitiveCallee() { none() }
 
+    override predicate useOriginAsLegacyObject() { none() }
+
     override ObjectInternal getIterNext() { result = ObjectInternal::unknown() }
-=======
-    override predicate useOriginAsLegacyObject() { none() }
->>>>>>> 7a510f5d
 
 }
 
@@ -344,13 +342,11 @@
 
     override string getName() { none() }
 
-<<<<<<< HEAD
     override predicate contextSensitiveCallee() { none() }
 
+    override predicate useOriginAsLegacyObject() { none() }
+
     override ObjectInternal getIterNext() { result = ObjectInternal::unknown() }
-=======
-    override predicate useOriginAsLegacyObject() { none() }
->>>>>>> 7a510f5d
 
 }
 
@@ -430,15 +426,13 @@
 
     override string getName() { none() }
 
-<<<<<<< HEAD
+    override predicate useOriginAsLegacyObject() { none() }
+
     /** Holds if this object requires context to determine the object resulting from a call to it.
      * True for most callables. */
     override predicate contextSensitiveCallee() { none() }
 
     override ObjectInternal getIterNext() { none() }
-=======
-    override predicate useOriginAsLegacyObject() { none() }
->>>>>>> 7a510f5d
 
 }
 
@@ -534,7 +528,6 @@
         result.(BuiltinTupleObjectInternal).length() = 0
     }
 
-
 }
 
 class DecoratedFunction extends ObjectInternal, TDecoratedFunction {
@@ -621,6 +614,8 @@
     override ObjectInternal getIterNext() { none() }
 
     override predicate contextSensitiveCallee() { none() }
+
+    override predicate useOriginAsLegacyObject() { none() }
 
 }
 
