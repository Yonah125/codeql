# Improvements to C/C++ analysis

## General improvements

## New queries

| **Query**                   | **Tags**  | **Purpose**                                                        |
|-----------------------------|-----------|--------------------------------------------------------------------|

## Changes to existing queries

| **Query**                  | **Expected impact**    | **Change**                                                       |
|----------------------------|------------------------|------------------------------------------------------------------|
| Mismatching new/free or malloc/delete (`cpp/new-free-mismatch`) | Fewer false positive results | Fixed an issue where functions were being identified as allocation functions inappropriately.  Also affects `cpp/new-array-delete-mismatch` and `cpp/new-delete-array-mismatch`. |
<<<<<<< HEAD
| Memory may not be freed (`cpp/memory-may-not-be-freed`) | More correct results | Support added for more Microsoft-specific allocation functions, including `LocalAlloc`, `GlobalAlloc`, `HeapAlloc` and `CoTaskMemAlloc`. |
| Memory is never freed (`cpp/memory-never-freed`) | More correct results | Support added for more Microsoft-specific allocation functions, including `LocalAlloc`, `GlobalAlloc`, `HeapAlloc` and `CoTaskMemAlloc`. |
=======
| Resource not released in destructor (`cpp/resource-not-released-in-destructor`) | Fewer false positive results | Resource allocation and deallocation functions are now determined more accurately. |
>>>>>>> 702fc800

## Changes to QL libraries<|MERGE_RESOLUTION|>--- conflicted
+++ resolved
@@ -12,11 +12,8 @@
 | **Query**                  | **Expected impact**    | **Change**                                                       |
 |----------------------------|------------------------|------------------------------------------------------------------|
 | Mismatching new/free or malloc/delete (`cpp/new-free-mismatch`) | Fewer false positive results | Fixed an issue where functions were being identified as allocation functions inappropriately.  Also affects `cpp/new-array-delete-mismatch` and `cpp/new-delete-array-mismatch`. |
-<<<<<<< HEAD
 | Memory may not be freed (`cpp/memory-may-not-be-freed`) | More correct results | Support added for more Microsoft-specific allocation functions, including `LocalAlloc`, `GlobalAlloc`, `HeapAlloc` and `CoTaskMemAlloc`. |
 | Memory is never freed (`cpp/memory-never-freed`) | More correct results | Support added for more Microsoft-specific allocation functions, including `LocalAlloc`, `GlobalAlloc`, `HeapAlloc` and `CoTaskMemAlloc`. |
-=======
 | Resource not released in destructor (`cpp/resource-not-released-in-destructor`) | Fewer false positive results | Resource allocation and deallocation functions are now determined more accurately. |
->>>>>>> 702fc800
 
 ## Changes to QL libraries