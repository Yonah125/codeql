# Improvements to JavaScript analysis

## General improvements

* Additional heuristics have been added to `semmle.javascript.heuristics`. Add `import semmle.javascript.heuristics.all` to a query in order to activate all of the heuristics at once.

* Modelling of data flow through destructuring assignments has been improved. This may give additional results for the security queries and other queries that rely on data flow.

* Modelling of global variables has been improved. This may give more true-positive results and fewer false-positive results for a variety of queries.

* Modelling of re-export declarations has been improved. This may result in fewer false-positive results for a variety of queries.

* Modelling of taint flow through the array operations `map` and `join` has been improved. This may give additional results for the security queries.

<<<<<<< HEAD
* The taint tracking library recognizes more ways in which taint propagates. In particular, some flow through string formatters is now recognized.
=======
* The taint tracking library now recognizes additional sanitization patterns. This may give fewer false-positive results for the security queries.
>>>>>>> 69694662

* Support for popular libraries has been improved. Consequently, queries may produce more results on code bases that use the following libraries:
  - [bluebird](http://bluebirdjs.com)
  - [browserid-crypto](https://github.com/mozilla/browserid-crypto)
  - [cookie-parser](https://github.com/expressjs/cookie-parser)
  - [cookie-session](https://github.com/expressjs/cookie-session)
  - [crypto-js](https://github.com/https://github.com/brix/crypto-js)
  - [deep-assign](https://github.com/sindresorhus/deep-assign)
  - [deep-extend](https://github.com/unclechu/node-deep-extend)
  - [deep-merge](https://github.com/Raynos/deep-merge)
  - [deep](https://github.com/jeffomatic/deep)
  - [deepmerge](https://github.com/KyleAMathews/deepmerge)
  - [defaults-deep](https://github.com/jonschlinkert/defaults-deep)
  - [defaults](https://github.com/tmpvar/defaults)
  - [ent](https://github.com/substack/node-ent)
  - [entities](https://github.com/fb55/node-entities)
  - [escape-goat](https://github.com/sindresorhus/escape-goat)
  - [express-jwt](https://github.com/auth0/express-jwt)
  - [express-session](https://github.com/expressjs/session)
  - [extend-shallow](https://github.com/jonschlinkert/extend-shallow)
  - [extend](https://github.com/justmoon/node-extend)
  - [extend2](https://github.com/eggjs/extend2)
  - [fast-json-parse](https://github.com/mcollina/fast-json-parse)
  - [forge](https://github.com/digitalbazaar/forge)
  - [format-util](https://github.com/tmpfs/format-util)
  - [global](https://www.npmjs.com/package/global)
  - [he](https://github.com/mathiasbynens/he)
  - [html-entities](https://github.com/mdevils/node-html-entities)
  - [jquery](https://jquery.com)
  - [js-extend](https://github.com/vmattos/js-extend)
  - [json-parse-better-errors](https://github.com/zkat/json-parse-better-errors)
  - [json-parse-safe](https://github.com/joaquimserafim/json-parse-safe)
  - [json-safe-parse](https://github.com/bahamas10/node-json-safe-parse)
  - [just-extend](https://github.com/angus-c/just)
  - [lodash](https://lodash.com)
  - [merge-deep](https://github.com/jonschlinkert/merge-deep)
  - [merge-options](https://github.com/schnittstabil/merge-options)
  - [merge](https://github.com/yeikos/js.merge)
  - [mixin-deep](https://github.com/jonschlinkert/mixin-deep)
  - [mixin-object](https://github.com/jonschlinkert/mixin-object)
  - [MySQL2](https://github.com/sidorares/node-mysql2)
  - [node.extend](https://github.com/dreamerslab/node.extend)
  - [object-assign](https://github.com/sindresorhus/object-assign)
  - [object.assign](https://github.com/ljharb/object.assign)
  - [object.defaults](https://github.com/jonschlinkert/object.defaults)
  - [parse-json](https://github.com/sindresorhus/parse-json)
  - [printf](https://github.com/adaltas/node-printf)
  - [printj](https://github.com/SheetJS/printj)
  - [q](http://documentup.com/kriskowal/q/)
  - [ramda](https://ramdajs.com)
  - [React Native](https://facebook.github.io/react-native/)
  - [safe-json-parse](https://github.com/Raynos/safe-json-parse)
  - [sanitize](https://github.com/pocketly/node-sanitize)
  - [sanitizer](https://github.com/theSmaw/Caja-HTML-Sanitizer)
  - [smart-extend](https://github.com/danielkalen/smart-extend)
  - [sprintf.js](https://github.com/alexei/sprintf.js)
  - [string-template](https://github.com/Matt-Esch/string-template)
  - [underscore](https://underscorejs.org)
  - [util-extend](https://github.com/isaacs/util-extend)
  - [utils-merge](https://github.com/jaredhanson/utils-merge)
  - [validator](https://github.com/chriso/validator.js)
  - [xss](https://github.com/leizongmin/js-xss)
  - [xtend](https://github.com/Raynos/xtend)

## New queries

| **Query**                   | **Tags**  | **Purpose**                                                        |
|-----------------------------|-----------|--------------------------------------------------------------------|
| Disabling Electron webSecurity (`js/disabling-electron-websecurity`) | security, frameworks/electron | Highlights Electron browser objects that are created with the `webSecurity` property set to false. Results shown on LGTM by default. |
| Enabling Electron allowRunningInsecureContent (`js/enabling-electron-insecure-content`) | security, frameworks/electron | Highlights Electron browser objects that are created with the `allowRunningInsecureContent` property set to true. Results shown on LGTM by default. |
| Use of externally-controlled format string (`js/tainted-format-string`) | security, external/cwe/cwe-134 | Highlights format strings containing user-provided data, indicating a violation of [CWE-134](https://cwe.mitre.org/data/definitions/134.html). Results shown on LGTM by default. |

## Changes to existing queries

| **Query**                  | **Expected impact**    | **Change**                                                       |
|----------------------------|------------------------|------------------------------------------------------------------|
| Arguments redefined | Fewer results | This rule previously also flagged redefinitions of `eval`. This was an oversight that is now fixed. |
| Comparison between inconvertible types | Lower severity | The severity of this rule has been revised to "warning". |
| CORS misconfiguration for credentials transfer | More true-positive results | This rule now treats header names case-insensitively. |
| Hard-coded credentials | More true-positive results | This rule now recognizes secret cryptographic keys. |
| Incomplete sanitization | More true-positive results | This rule now recognizes incomplete URL encoding and decoding. |
| Insecure randomness | More true-positive results | This rule now recognizes secret cryptographic keys. |
| Missing rate limiting | More true-positive results, fewer false-positive results | This rule now recognizes additional rate limiters and expensive route handlers. | 
| Missing X-Frame-Options HTTP header | Fewer false-positive results | This rule now treats header names case-insensitively. |
| Reflected cross-site scripting | Fewer false-positive results | This rule now treats header names case-insensitively. |
| Server-side URL redirect | More true-positive results | This rule now treats header names case-insensitively. |
| Superfluous trailing arguments | Fewer false-positive results | This rule now ignores calls to some empty functions. |
| Uncontrolled command line | More true-positive results | This rule now recognizes indirect command injection through `sh -c` and similar. |
| Unused variable | Fewer results | This rule no longer flags class expressions that could be made anonymous. While technically true, these results are not interesting. |
| Unused variable | Renamed | This rule has been renamed to "Unused variable, import, function or class" to reflect the fact that it flags different kinds of unused program elements. |
| Use of incompletely initialized object| Fewer results | This rule now flags the constructor instead its errorneous `this` or `super` expressions. |

## Changes to QL libraries

* HTTP and HTTPS requests made using the Node.js `http.request` and `https.request` APIs and the Electron `Electron.net.request` and `Electron.ClientRequest` APIs are modeled as `RemoteFlowSources`.
* HTTP header names are now always normalized to lower case to reflect the fact that they are case insensitive. In particular, the result of `HeaderDefinition.getAHeaderName`, and the first parameter of `HeaderDefinition.defines`, `ExplicitHeaderDefinition.definesExplicitly` and `RouteHandler.getAResponseHeader` is now always a lower-case string.
* New AST nodes for TypeScript 2.9 features have been added.
* The class `JsonParseCall` has been deprecated. Use `JsonParserCall` instead.
* The handling of spread arguments in the data flow library has been changed: `DataFlow::InvokeNode.getArgument(i)` is now only defined when there is no spread argument at or before argument position `i`, and similarly `InvokeNode.getNumArgument` is only defined for invocations without spread arguments.<|MERGE_RESOLUTION|>--- conflicted
+++ resolved
@@ -12,11 +12,9 @@
 
 * Modelling of taint flow through the array operations `map` and `join` has been improved. This may give additional results for the security queries.
 
-<<<<<<< HEAD
-* The taint tracking library recognizes more ways in which taint propagates. In particular, some flow through string formatters is now recognized.
-=======
+* The taint tracking library recognizes more ways in which taint propagates. In particular, some flow through string formatters is now recognized. This may give additional results for the security queries.
+
 * The taint tracking library now recognizes additional sanitization patterns. This may give fewer false-positive results for the security queries.
->>>>>>> 69694662
 
 * Support for popular libraries has been improved. Consequently, queries may produce more results on code bases that use the following libraries:
   - [bluebird](http://bluebirdjs.com)
