--- conflicted
+++ resolved
@@ -30,12 +30,15 @@
 | stl.cpp:125:13:125:17 | call to c_str | stl.cpp:117:10:117:15 | call to source |
 | stl.cpp:129:13:129:17 | call to c_str | stl.cpp:117:10:117:15 | call to source |
 | stl.cpp:132:13:132:17 | call to c_str | stl.cpp:117:10:117:15 | call to source |
-<<<<<<< HEAD
-| stl.cpp:154:8:154:9 | s1 | stl.cpp:149:18:149:23 | call to source |
-| stl.cpp:155:8:155:9 | s2 | stl.cpp:150:20:150:25 | call to source |
-| stl.cpp:156:8:156:9 | s3 | stl.cpp:152:8:152:13 | call to source |
-| stl.cpp:175:8:175:9 | s1 | stl.cpp:171:32:171:37 | call to source |
-| stl.cpp:176:8:176:9 | s2 | stl.cpp:173:20:173:25 | call to source |
+| stl.cpp:142:7:142:8 | cs | stl.cpp:137:19:137:24 | call to source |
+| stl.cpp:143:7:143:8 | ss | stl.cpp:137:19:137:24 | call to source |
+| stl.cpp:156:7:156:8 | cs | stl.cpp:148:19:148:24 | call to source |
+| stl.cpp:157:7:157:8 | ss | stl.cpp:148:19:148:24 | call to source |
+| stl.cpp:179:8:179:9 | s1 | stl.cpp:174:18:174:23 | call to source |
+| stl.cpp:180:8:180:9 | s2 | stl.cpp:175:20:175:25 | call to source |
+| stl.cpp:181:8:181:9 | s3 | stl.cpp:177:8:177:13 | call to source |
+| stl.cpp:200:8:200:9 | s1 | stl.cpp:196:32:196:37 | call to source |
+| stl.cpp:201:8:201:9 | s2 | stl.cpp:198:20:198:25 | call to source |
 | structlikeclass.cpp:35:8:35:9 | s1 | structlikeclass.cpp:29:22:29:27 | call to source |
 | structlikeclass.cpp:36:8:36:9 | s2 | structlikeclass.cpp:30:24:30:29 | call to source |
 | structlikeclass.cpp:37:8:37:9 | s3 | structlikeclass.cpp:29:22:29:27 | call to source |
@@ -43,12 +46,6 @@
 | structlikeclass.cpp:60:8:60:9 | s1 | structlikeclass.cpp:55:40:55:45 | call to source |
 | structlikeclass.cpp:61:8:61:9 | s2 | structlikeclass.cpp:58:24:58:29 | call to source |
 | structlikeclass.cpp:62:8:62:20 | ... = ... | structlikeclass.cpp:62:13:62:18 | call to source |
-=======
-| stl.cpp:142:7:142:8 | cs | stl.cpp:137:19:137:24 | call to source |
-| stl.cpp:143:7:143:8 | ss | stl.cpp:137:19:137:24 | call to source |
-| stl.cpp:156:7:156:8 | cs | stl.cpp:148:19:148:24 | call to source |
-| stl.cpp:157:7:157:8 | ss | stl.cpp:148:19:148:24 | call to source |
->>>>>>> 71665a02
 | swap1.cpp:60:12:60:16 | data1 | swap1.cpp:58:15:58:20 | call to source |
 | swap1.cpp:65:12:65:16 | data1 | swap1.cpp:56:23:56:23 | x |
 | swap1.cpp:65:12:65:16 | data1 | swap1.cpp:58:15:58:20 | call to source |
