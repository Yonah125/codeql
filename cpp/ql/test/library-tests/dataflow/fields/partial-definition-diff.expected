--- conflicted
+++ resolved
@@ -265,20 +265,6 @@
 | constructors.cpp:43:9:43:9 | g | AST only |
 | constructors.cpp:46:9:46:9 | h | AST only |
 | constructors.cpp:49:9:49:9 | i | AST only |
-<<<<<<< HEAD
-| qualifiers.cpp:9:30:9:33 | this | AST only |
-=======
-| file://:0:0:0:0 | this | AST only |
-| file://:0:0:0:0 | this | AST only |
-| file://:0:0:0:0 | this | AST only |
-| file://:0:0:0:0 | this | AST only |
-| file://:0:0:0:0 | this | AST only |
-| file://:0:0:0:0 | this | AST only |
-| file://:0:0:0:0 | this | AST only |
-| file://:0:0:0:0 | this | AST only |
-| file://:0:0:0:0 | this | AST only |
-| file://:0:0:0:0 | this | AST only |
->>>>>>> 87ad5195
 | qualifiers.cpp:9:36:9:36 | a | AST only |
 | qualifiers.cpp:12:56:12:56 | a | AST only |
 | qualifiers.cpp:13:57:13:57 | a | AST only |
